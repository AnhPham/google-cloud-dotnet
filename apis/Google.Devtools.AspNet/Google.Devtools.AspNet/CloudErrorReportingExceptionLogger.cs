﻿// Copyright 2016 Google Inc. All Rights Reserved.
// 
// Licensed under the Apache License, Version 2.0 (the "License");
// you may not use this file except in compliance with the License.
// You may obtain a copy of the License at
// 
//     http://www.apache.org/licenses/LICENSE-2.0
// 
// Unless required by applicable law or agreed to in writing, software
// distributed under the License is distributed on an "AS IS" BASIS,
// WITHOUT WARRANTIES OR CONDITIONS OF ANY KIND, either express or implied.
// See the License for the specific language governing permissions and
// limitations under the License.

using Google.Api.Gax;
using Google.Devtools.Clouderrorreporting.V1Beta1;
using System;
using System.Diagnostics;
using System.Net.Http;
using System.Threading;
using System.Threading.Tasks;
using System.Web.Http.ExceptionHandling;

namespace Google.Devtools.AspNet
{
    /// <summary>
    ///  Google Cloud Error Reporting <see cref="ExceptionLogger"/>.
    /// </summary>
    /// 
    /// <example>
    /// public static void Register(HttpConfiguration config)
    /// {
    ///   // Add a catch all for the uncaught exceptions.
    ///   string projectId = "[Google Cloud Platform project ID]";
    ///   string serviceName = "[Name of service]";
    ///   string version = "[Version of service]";
    ///   // Add a catch all for the uncaught exceptions.
    ///   config.Services.Add(typeof(IExceptionLogger),
<<<<<<< HEAD
    ///       CloudErrorReportingExceptionLogger.Create(projectId, serviceName, version));
=======
    ///     CloudErrorReportingExceptionLogger.Create(projectId, serviceName, version));
>>>>>>> 8febcf28
    /// }
    /// </example>
    /// 
    /// <remarks>
    /// Reports unhandled exceptions to Google Cloud Error Reporting.
    /// Docs: https://cloud.google.com/error-reporting/docs/
    /// </remarks>
    public sealed class CloudErrorReportingExceptionLogger : ExceptionLogger
    {
        // The formated Google Cloud Platform project id.
        private readonly string _projectResourceName;

        // The service context in which this error has occurred.
        // See: https://cloud.google.com/error-reporting/reference/rest/v1beta1/projects.events#ServiceContext
        private readonly ServiceContext _serviceContext;

        private readonly ReportErrorsServiceClient _client;

        /// <summary>
        /// Creates an instance of <see cref="CloudErrorReportingExceptionLogger"/>
        /// </summary>
        /// <param name="client">The Error Reporting client.</param>
        /// <param name="projectId">The Google Cloud Platform project ID.</param>
        /// <param name="serviceName">An identifier of the service, such as the name of the executable or job.</param>
        /// <param name="version">Represents the source code version that the developer provided.</param> 
        public static CloudErrorReportingExceptionLogger Create(
            ReportErrorsServiceClient client, string projectId, string serviceName, string version) =>
                new CloudErrorReportingExceptionLogger(client, projectId, serviceName, version);

        /// <summary>
        /// Creates an instance of <see cref="CloudErrorReportingExceptionLogger"/> using credentials as
        /// defined by <see cref="GoogleCredential.GetApplicationDefaultAsync"/>.
        /// </summary>
        /// <param name="projectId">The Google Cloud Platform project ID.</param>
        /// <param name="serviceName">An identifier of the service, such as the name of the executable or job.</param>
        /// <param name="version">Represents the source code version that the developer provided.</param> 
        public static CloudErrorReportingExceptionLogger Create(string projectId, string serviceName, string version) =>
            new CloudErrorReportingExceptionLogger(ReportErrorsServiceClient.Create(), projectId, serviceName, version);

        private CloudErrorReportingExceptionLogger(
            ReportErrorsServiceClient client, string projectId, string serviceName, string version) : base()
        {
            _client = GaxPreconditions.CheckNotNull(client, nameof(client));
            _projectResourceName = ReportErrorsServiceClient.FormatProjectName(
                GaxPreconditions.CheckNotNull(projectId, nameof(projectId)));
            _serviceContext = new ServiceContext
            {
                Service = GaxPreconditions.CheckNotNull(serviceName, nameof(serviceName)),
                Version = GaxPreconditions.CheckNotNull(version, nameof(version)),
            };
        }

        /// <inheritdoc />
        public override Task LogAsync(ExceptionLoggerContext context, CancellationToken cancellationToken)
        {
            ReportedErrorEvent errorEvent = CreateReportRequest(context);
            return _client.ReportErrorEventAsync(_projectResourceName, errorEvent);
        }

        /// <inheritdoc />
        public override void Log(ExceptionLoggerContext context)
        {
            ReportedErrorEvent errorEvent = CreateReportRequest(context);
            _client.ReportErrorEvent(_projectResourceName, errorEvent);
        }

        /// <inheritdoc />
        public override bool ShouldLog(ExceptionLoggerContext context)
        {
            return context?.Exception != null;
        }

        /// <summary>
        /// Gets information about the HTTP request and response when the exception occured 
        /// and populates a <see cref="HttpRequestContext"/> object.
        /// </summary>
        private HttpRequestContext CreateHttpRequestContext(ExceptionLoggerContext exceptionLoggerContext)
        {
            ExceptionContext exceptionContext = exceptionLoggerContext.ExceptionContext;
            HttpRequestMessage requestMessage = exceptionContext?.Request;
            HttpResponseMessage responseMessage = exceptionContext?.Response;

            return new HttpRequestContext()
            {
                Method = requestMessage?.Method?.ToString() ?? "",
                Url = requestMessage?.RequestUri?.ToString() ?? "",
                UserAgent = requestMessage?.Headers?.UserAgent?.ToString() ?? "",
                ResponseStatusCode = (int) (responseMessage?.StatusCode ?? 0),
            };
        }

        /// <summary>
        /// Gets information about the source location where the exception occured 
        /// and populates a <see cref="SourceLocation"/> object.
        /// </summary>
        private SourceLocation CreateSourceLocation(ExceptionLoggerContext exceptionLoggerContext)
        {
            Exception ex = exceptionLoggerContext?.Exception;
            if (ex == null)
            {
                return new SourceLocation();
            }

            StackTrace stackTrace = new StackTrace(ex, true);
            if (stackTrace.FrameCount == 0)
            {
                return new SourceLocation();
            }

            StackFrame frame = stackTrace.GetFrame(0);
            return new SourceLocation()
            {
                FilePath = frame.GetFileName() ?? "",
                LineNumber = frame.GetFileLineNumber(),
                FunctionName = frame.GetMethod()?.Name ?? "",
            };
        }

        /// <summary>
        /// Gets infromation about the exception that occured and populates
        /// a <see cref="ReportedErrorEvent"/> object.
        /// </summary>
        private ReportedErrorEvent CreateReportRequest(ExceptionLoggerContext context)
        {
            ErrorContext errorContext = new ErrorContext()
            {
                HttpRequest = CreateHttpRequestContext(context),
                ReportLocation = CreateSourceLocation(context)
            };

            return new ReportedErrorEvent()
            {
                Message = context.Exception.ToString() ?? "",
                Context = errorContext,
                ServiceContext = _serviceContext,
            };
        }
    }
}<|MERGE_RESOLUTION|>--- conflicted
+++ resolved
@@ -36,11 +36,7 @@
     ///   string version = "[Version of service]";
     ///   // Add a catch all for the uncaught exceptions.
     ///   config.Services.Add(typeof(IExceptionLogger),
-<<<<<<< HEAD
     ///       CloudErrorReportingExceptionLogger.Create(projectId, serviceName, version));
-=======
-    ///     CloudErrorReportingExceptionLogger.Create(projectId, serviceName, version));
->>>>>>> 8febcf28
     /// }
     /// </example>
     /// 
